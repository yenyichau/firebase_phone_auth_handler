--- conflicted
+++ resolved
@@ -1,10 +1,6 @@
 name: firebase_phone_auth_handler
 description: An easy-to-use firebase phone authentication package to easily send and verify OTP's with auto-fetch OTP support via SMS. Supports web out of the box.
-<<<<<<< HEAD
-version: 1.0.0
-=======
 version: 0.0.8
->>>>>>> ff90f600
 homepage: https://github.com/rithik-dev/firebase_phone_auth_handler
 
 environment:
@@ -15,18 +11,11 @@
   flutter:
     sdk: flutter
 
-<<<<<<< HEAD
-  firebase_auth: ^3.3.5
-  provider: ^6.0.2
-=======
   firebase_auth: ^3.1.4
   provider: ^6.0.1
->>>>>>> ff90f600
 
 dev_dependencies:
   flutter_test:
     sdk: flutter
 
-  flutter_lints: ^1.0.4
-
 flutter: